from sage.rings.fast_arith cimport prime_range
from sage.rings.integer cimport Integer
from sage.rings.rational cimport Rational
from sage.structure.element import parent
from cpython cimport array

cdef long mbound_c_ints(long p, int start_num, int start_den, int end_num, int end_den):
    return max((end_num * (p-1)) // end_den - (start_num * (p-1)) // start_den, 1)

cpdef mbound_dict_c(indices, Rational start, Rational end):
    """
    Return a dict keyed by primes `p` in `indices` computing a range of `k`
    used in the average polynomial time computation of the hypergeometric trace formula.
    """
    cdef int i, n, start_num, start_den, end_num, end_den
    cdef array.array l
    start_num = start.numer()
    start_den = start.denom()
    end_num = end.numer()
    end_den = end.denom()
    n = len(indices)
    l = array.array('l', [0]) * n
    for i in range(n):
        l[i] = mbound_c_ints(indices[i], start_num, start_den, end_num, end_den)
    return dict(zip(indices, l))

cpdef prime_range_by_residues(a, b, dens, s):
    r"""
    Sort the primes from a (inclusive) to b (exclusive) into residue classes.

    Assumes s is a set of primes to be excluded. This should include all primes dividing any
    of the moduli (given in dens).
    """
    prime_ranges = {}
    for d in dens:
        prime_ranges[d] = {}
        for r in range(d):
            if d.gcd(r) == 1:
                prime_ranges[d][r] = []
    for p in prime_range(a, b):
        if p not in s:
            for d in dens:
                prime_ranges[d][p % d].append(p)
    return prime_ranges

cpdef multiplicative_lift(t, Integer p, int e, Integer efac, x):
    r"""
    Compute a polynomial whose value at x is ([t]/t)**x mod p**e, where [t] denotes the
    p-adic multiplicative lift.

    We assume that efac == factorial(e-1).
    """
    cdef Integer pe = p**e
    cdef Integer tmp = (t%pe).powermod(p-1, pe) # Faster than power_mod(t, p-1, pe)
    cdef Integer tmp2 = moddiv_int(truncated_log_mod(tmp, e, pe), 1-p, pe)
    return moddiv(truncated_exp(tmp2*x, e), efac, pe)

cpdef Integer moddiv_int(Integer a, Integer b, Integer m):
    r"""
    Compute a/b mod m. All of a, b, and m must be Sage integers.

    This avoids creating any elements of QQ.
    """
    return a*b.inverse_mod(m)%m

cpdef moddiv(a, Integer b, Integer m):
    r"""
    Compute a/b mod m. Both b and m must be Sage integers.

    This avoids creating any elements of QQ.
    """
    return a*b.inverse_mod(m)%m

cpdef Integer recenter_mod(Integer x, Integer m):
    r"""
    Convert a residue class modulo m into a representative centered at 0.
    """
    return x if x <= m//2 else x-m

cpdef eval_poly_as_gen(l, x):
    r"""
    Evaluate a polynomial specified by a generator of coefficients in descending order.

    This implements "Horner's rule" which long predates Horner.

    Assumes l is nonempty.
    """
    ans = None
    for i in l:
        ans = ans*x + i if ans else i
    if parent(ans) is not parent(x):
        # will only happen if all entries of l are zero
        ans = x.parent()(ans)
    return ans

cpdef truncated_log_mod(Integer x, int e, Integer m):
    r"""
    Compute log(x) truncated modulo (x**e, m). Assumes that x is a Sage integer.
    """
    cdef int i
    cdef Integer x1, tmp, mult

    x1 = 1-x
    tmp = Integer(0)
    mult = Integer(-1)
    for i in range(1, e):
        mult *= x1
        tmp += moddiv_int(mult, Integer(i), m)
    return tmp

cpdef Integer truncated_exp_int(Integer x, int e):
    r"""
    Compute (e-1)!*exp(x) truncated modulo x**e. Assumes that x is a Sage integer.
    """
    cdef int i
    cdef Integer tmp, mult

    tmp = Integer(1)
    mult = Integer(1)
    for i in range(e-1, 0, -1):
        mult *= i
        tmp = tmp*x + mult
    return tmp

cpdef truncated_exp(x, int e):
    r"""
    Compute (e-1)!*exp(x) truncated modulo x**e. Does not assume that x is a Sage integer.
    """
    cdef int i
    cdef Integer mult

    tmp = 1
    mult = Integer(1)
    for i in range(e-1, 0, -1):
        mult *= i
        tmp = tmp*x + mult
    return tmp

cpdef int gamma_translate(l, Integer p, harmonics, int e,
                      Integer b, Integer d, int normalized) except -1:
    # Computes an inner loop in the computation of Gamma_p(x+c).

    cdef int i, j
    cdef Integer tmp = Integer(1)
    
    pe = [p**(i+1) for i in range(e)]

    # Combine the expansion at 0 with the contribution from harmonic sums.
    # Note that l starts out representing the *reversed* expansion at 0.
    for j in range(1, e):
         tmp = -tmp
         h = harmonics[j][p] # A 1x2 matrix representing H_{j,gamma} mod p**(e-j)
         l[-1-j] += moddiv_int(-tmp*h[0,0], j*h[0,1], pe[e-j-1])

    # Recenter the log expansion.
    tmp = p*moddiv_int(-b, d, p**(e-1))
    for i in range(1, e):
        for j in range(i, 0, -1):
            l[j] += l[j-1]*tmp
    if normalized: # Eliminate the constant term.
        l[-1] = 0
    for i in range(e-1 if normalized else e):
        l[i] = l[i]%pe[i]

cpdef gamma_expansion_product(l, Integer p):
    # Compute a product of expansions of Gamma_p.
    # Used in an inner loop in the computation of P_{m_i} and P_{m_i+1}.

    cdef int i, j, j0, j1, e
    cdef Integer pe, p1, num, den, tmp0, inum, iden

    # Import local variables from the calling scope. These do not depend on p.
    gammas, flgl, e = l

    num = Integer(1)
    den = Integer(1)
    gammasum = [0 for i in range(e)]
    
    for (inum,iden),j in flgl.items(): # i = inum/iden
        # if e=1, then tmp1=1 and is unused
        tmp0, j0, tmp1 = gammas.expansion((inum, iden, p))
        j1 = j if j0 == 1 else -j
        if j1 > 0:
            num *= tmp0 if j1==1 else tmp0**j1
        else:
            den *= tmp0 if j1==-1 else tmp0**-j1
        if e > 1:
            for i in range(e):
                # Beware that len(tmp1) can exceed e.
<<<<<<< HEAD
                gammasum[e-1-i] += j1*tmp1[-1-i]*(-1 if j0==-1 and i%2 else 1)
    
    return num, den, gammasum

cpdef gammas_to_displacements(l, Integer p, t):
    # Computes an inner loop in the computation of P_{m_i} and P_{m_i+1}.
    # Assumes t is the output of gamma_expansion_product.

    cdef int i, j, j0, j1, etmp, e1, e1fac, e, efac, index
    cdef Integer r, d, pe, p1, arg0, gammaprodnum, gammaprodden, num, den, tmp0, inum, iden

    num, den, gammasum0 = t
    
    # Import local variables from the calling scope. These do not depend on p.
    tmp, tmp2, r, d, e1, e1fac, e, efac, inter_polys = l
    
    ans = []

    for index in range(2):
        # Adjust the computed product to account for integer shifts.
        gammaprodnum = tmp[index][0]*num
        gammaprodden = tmp[index][1]*den

        etmp = (e1, e)[index]
        if etmp <= 0:
            ans.append(None)
        elif etmp == 1:
            ans.append(moddiv_int(gammaprodnum, gammaprodden, p))
        else:
            # Adjust the logarithmic series expansion to account for integer shifts.
            # Beware that gammasum0 may be longer than e.
            gammasum = [gammasum0[i-etmp] + moddiv_int(tmp2[index][etmp-1-i][0], tmp2[index][etmp-1-i][1], p**(i+1)) for i in range(etmp)]

            arg0 = p*moddiv_int(-r, d if etmp==2 else d*(1-p), p if etmp==2 else p**(etmp-1))
            if index == 0:
                ans.append(moddiv_int(gammaprodnum*truncated_exp_int(eval_poly_as_gen(gammasum, arg0), e1), gammaprodden*e1fac, p**e1))
            else: # index == 1 and e > 1
                pe = p**e
                p1 = (pe-p).divide_knowing_divisible_by(p-1) # reduces to 1/(1-p) mod pe
                tmp1 = 0
                for j in range(e):
                    arg0 += p1
                    tmp1 += truncated_exp_int(eval_poly_as_gen(gammasum, arg0), e)*inter_polys[j]
                ans.append(moddiv(tmp1*gammaprodnum, gammaprodden*efac**2, pe))
    return ans
=======
                gammasum[e-1-i] += j1*tmp1[-1-i]
    if e == 1:
        return moddiv_int(gammaprodnum, gammaprodden, p)

    arg0 = p*moddiv_int(-r, d if e==2 else d*(1-p), p if e==2 else p**(e-1))
    if index == 0:
        return moddiv_int(gammaprodnum*truncated_exp_int(eval_poly_as_gen(gammasum, arg0), e), gammaprodden*efac, p**e)
    else: # index == 1 and e > 1
        pe = p**e
        p1 = (pe-p).divide_knowing_divisible_by(p-1) # reduces to 1/(1-p) mod pe
        tmp1 = 0
        for j in range(e):
            arg0 += p1
            tmp1 += truncated_exp_int(eval_poly_as_gen(gammasum, arg0), e)*inter_polys[j]
        return moddiv(tmp1*gammaprodnum, gammaprodden*efac**2, pe)
>>>>>>> 16314279

cpdef Integer fast_hgm_sum(tuple w, array.array mat, ans, Integer pe1, int s):
    # Computes a sum in the innermost loop of the trace formula.

    cdef int h1, h2, h3, i=0
    cdef Integer tmp = Integer(0), tmp2, tmp3

    for h3 in range(s):
        tmp2 = Integer(0)
        for h1 in range(h3, s):
            tmp2 += Integer(w[h1])*mat[i]
            i += 1
        tmp3 = Integer(0)
        for h2 in range(h3, s):
           tmp3 = tmp3*pe1 + Integer(ans[-1-h3,h2-h3])
        tmp += tmp2*tmp3
    return tmp
<|MERGE_RESOLUTION|>--- conflicted
+++ resolved
@@ -187,8 +187,7 @@
         if e > 1:
             for i in range(e):
                 # Beware that len(tmp1) can exceed e.
-<<<<<<< HEAD
-                gammasum[e-1-i] += j1*tmp1[-1-i]*(-1 if j0==-1 and i%2 else 1)
+                gammasum[e-1-i] += j1*tmp1[-1-i]
     
     return num, den, gammasum
 
@@ -233,23 +232,6 @@
                     tmp1 += truncated_exp_int(eval_poly_as_gen(gammasum, arg0), e)*inter_polys[j]
                 ans.append(moddiv(tmp1*gammaprodnum, gammaprodden*efac**2, pe))
     return ans
-=======
-                gammasum[e-1-i] += j1*tmp1[-1-i]
-    if e == 1:
-        return moddiv_int(gammaprodnum, gammaprodden, p)
-
-    arg0 = p*moddiv_int(-r, d if e==2 else d*(1-p), p if e==2 else p**(e-1))
-    if index == 0:
-        return moddiv_int(gammaprodnum*truncated_exp_int(eval_poly_as_gen(gammasum, arg0), e), gammaprodden*efac, p**e)
-    else: # index == 1 and e > 1
-        pe = p**e
-        p1 = (pe-p).divide_knowing_divisible_by(p-1) # reduces to 1/(1-p) mod pe
-        tmp1 = 0
-        for j in range(e):
-            arg0 += p1
-            tmp1 += truncated_exp_int(eval_poly_as_gen(gammasum, arg0), e)*inter_polys[j]
-        return moddiv(tmp1*gammaprodnum, gammaprodden*efac**2, pe)
->>>>>>> 16314279
 
 cpdef Integer fast_hgm_sum(tuple w, array.array mat, ans, Integer pe1, int s):
     # Computes a sum in the innermost loop of the trace formula.
