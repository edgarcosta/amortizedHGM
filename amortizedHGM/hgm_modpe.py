<<<<<<< HEAD
from tmpfile import NamedTemporaryFile
import array

=======
>>>>>>> 8680f7e2
from sage.arith.functions import lcm
from sage.arith.misc import (
    GCD as gcd,
    power_mod
)
from sage.functions.log import exp
from sage.functions.other import (
    ceil,
    factorial,
    frac,
)
from sage.interfaces.magma import magma
from sage.matrix.constructor import matrix
from sage.matrix.special import identity_matrix
from sage.misc.cachefunc import cached_method
from sage.misc.functional import log
from sage.misc.lazy_attribute import lazy_attribute
from sage.misc.misc_c import prod
from sage.modular.hypergeometric_motive import HypergeometricData
from sage.rings.big_oh import O
from sage.rings.finite_rings.integer_mod_ring import IntegerModRing
from sage.rings.integer_ring import ZZ
from sage.rings.padics.factory import Qp
from sage.rings.power_series_ring import PowerSeriesRing
from sage.rings.rational_field import QQ

from pyrforest import remainder_forest

from .gamma_expansions import (
    pAdicLogGammaCache,
)
from .hgm_misc import (
    gamma_expansion_product,
    gammas_to_displacements,
    hgm_matmult,
    mbound_dict_c,
    moddiv_int,
    multiplicative_lift,
    p_over_1_minus_p,
    prime_range_by_residues
)

def interpolation_polys(e, x):
    r"""
    Return the Lagrange interpolation polynomials in `x` for `e` evaluation points, multiplied by (e-1)!.

    This works integrally in characteristic not less than `e`.

    INPUT:

    - ``e`` -- a positive integer
    - ``x`` -- the generator of a univariate polynomial ring

    OUTPUT:

    A list of integral polynomials [f_0, ..., f_{e-1}] of degree e-1 so that f_i(j) = 0 for 0 <= j < e with j != i.

    EXAMPLES::

        sage: from amortizedHGM.hgm_modpe import interpolation_polys
        sage: R.<x> = ZZ[]
        sage: L = interpolation_polys(3, x); L
        [x^2 - 3*x + 2, -2*x^2 + 4*x, x^2 - x]
        sage: all(L[i](j) == 0 for i in range(3) for j in range(3) if i != j)
        True

    The values f_i(i) are all the same, and e-smooth:

        sage: L = interpolation_polys(11, x)
        sage: all(L[i](i) == 3628800 for i in range(11))
        True
        sage: factor(3628800)
        2^8 * 3^4 * 5^2 * 7
    """
    if e == 1:
        return [x.parent().one()]
    return [(factorial(e-1)//prod(i-j for j in range(e) if j != i))*prod(x-j for j in range(e) if j != i) for i in range(e)]

class AmortizingHypergeometricData(HypergeometricData):
    r"""
    Class for computing Frobenius traces of a hypergeometric motive for all primes up to given bound `N`.

    INPUT:

    three possibilities are offered, each describing a quotient of
    products of cyclotomic polynomials.

    * ``cyclotomic`` -- a pair of lists of nonnegative integers, each
      integer k represents a cyclotomic polynomial \Phi_k

    * ``alpha_beta`` -- a pair of lists of rationals, each rational
      represents a root of unity

    * ``gamma_list`` -- a pair of lists of nonnegative integers, each
      integer n represents a polynomial x^n - 1

    * ``e`` -- a positive integer; computations will be done modulo p^e.

    For ``gamma_list``, it is also allowed to provide just one list of
    signed integers where signs indicate to which part the integer
    belongs to.

    EXAMPLES:

    We create a hypergeometric datum for a given alpha and beta::

        sage: from amortizedHGM import AmortizingHypergeometricData
        sage: H = AmortizingHypergeometricData(cyclotomic=([4,4,2,2], [3,3,3]))

    The precision needed to uniquely determine the traces is::

        sage: (H.e, 1 + H.weight() // 2)
        (2, 2)

    We can compute Frobenius traces at a given value of t for good p up to 1000::

        sage: values = H.amortized_padic_H_values(t=1337, N=1000)
        sage: values[997]
        -11067

    Small primes are excluded, but can be computed separately::

        sage: 2 in values
        False
        sage: H.padic_H_value(p=5, f=1, t=1337)
        -9

    Sage doesn't currently support tame and wild primes, though Magma does::

        sage: H.padic_H_value(p=3, f=1, t=1337)
        Traceback (most recent call last):
        ...
        NotImplementedError: p is wild
        sage: H.padic_H_value(p=7, f=1, t=1337)
        Traceback (most recent call last):
        ...
        NotImplementedError: p is tame
    """
    def __init__(self, x=None, cyclotomic=None, alpha_beta=None, gamma_list=None, e=None):
        if isinstance(x, HypergeometricData):
            HypergeometricData.__init__(self, alpha_beta=x.alpha_beta())
        else:
            HypergeometricData.__init__(self, cyclotomic, alpha_beta, gamma_list)
        alpha, beta = self.alpha(), self.beta()
        if 0 in alpha:
            # The trace formula we are using breaks when alpha contains 0.
            # We instead compute with alpha and beta swapped.
            self.swap = AmortizingHypergeometricData(self.swap_alpha_beta(), e=e)
        else:
            self.swap = None
        self.denom = lcm(i for j in self.cyclotomic_data() for i in j)

        self.breaks = breaks = sorted(set(alpha + beta + [QQ(0), QQ(1)]))
        self.starts = starts = breaks[:-1]
        self.ends = ends = breaks[1:]
        xi = beta.count(0)
        self.D = (self.weight() + 1 - xi) // 2

        # Compute the sign and power of p in sigma_i (between two breakpoints).
        # These also apply to tau_i (at breakpoints) when p mod b != 1.
        self.interval_mults = {gamma: (ZZ(-1) if self.zigzag(gamma)%2 else ZZ(1),
            self.zigzag(gamma) + self.D + xi) for gamma in starts}
        self.break_mults = {end: self.interval_mults[start] for (start, end) in zip(starts, ends)}
        self.break_mults[0] = (1, self.D)

        # Compute the sign and power of tau_i (at breakpoints) when p mod b == 1.
        self.break_mults_p1 = {}
        for brk in self.starts:
            eta_m = self.zigzag(brk) + beta.count(brk) - alpha.count(brk)
            xi_m = beta.count(0) - beta.count(brk)
            ps = eta_m + xi_m + self.D
            assert (ps >= 0)
            sign = ZZ(-1) if eta_m%2 else ZZ(1)
            self.break_mults_p1[brk] = (sign, ps)

        if e is None:
            e = self.weight()//2 + 1 # = ceil((1 + w)/2)
        self.e = e
        self.gammas_cache = pAdicLogGammaCache(e)
        self.zero_offsets = {}

    def break_mults_by_pclass(self, start, pclass):
        return self.break_mults_p1[start] if pclass == 1 else self.break_mults[start]

    @cached_method
    def truncated_starts_ends(self):
        r"""
        List starts and ends of intervals, omitting those at the end which do not contribute
        to the trace mod p**e.

        INPUT:

        - ``e`` -- a positive integer, the precision

        OUTPUT:

        A list of pairs (start, end) giving endpoints for intervals between 0 and 1.

        EXAMPLES::

            sage: from amortizedHGM import AmortizingHypergeometricData
            sage: H = AmortizingHypergeometricData(cyclotomic=([5], [2,2,2,2]))

        We need all intervals at precision 2::

            sage: H.truncated_starts_ends()
            [(0, 1/5), (1/5, 2/5), (2/5, 1/2), (1/2, 3/5), (3/5, 4/5), (4/5, 1)]

        But the last interval is irrelevant at precision 1::

            sage: H = AmortizingHypergeometricData(cyclotomic=([5], [2,2,2,2]), e=1)
            sage: H.truncated_starts_ends()
            [(0, 1/5), (1/5, 2/5), (2/5, 1/2), (1/2, 3/5), (3/5, 4/5)]
            sage: H.break_mults[4/5]
            (-1, 1)
            sage: H.break_mults_p1[4/5]
            (-1, 1)
        """
        e = self.e
        tmp = list(zip(self.starts, self.ends))
        while tmp:
            start, end = tmp[-1]
            if self.break_mults[start][1] < e or self.break_mults_p1[start][1] < e:
                break
            del tmp[-1]
        return tmp

    @staticmethod
    def tame_primes(t):
        r"""
        Given `t`, construct the set of primes at which every hypergeometric motive
        with parameter `t` has bad reduction.

        INPUT:

        - ``t`` -- a rational number

        OUTPUT:

        The set of primes dividing the numerator or denominator of `t` or `t-1`.

        EXAMPLES::

            sage: from amortizedHGM import AmortizingHypergeometricData
            sage: H = AmortizingHypergeometricData(cyclotomic=([5], [2,2,2,2]))
            sage: H.tame_primes(380/117)
            {2, 3, 5, 13, 19, 263}
        """
        s = set()
        for m in (t, ~t, t-1):
            for p in m.numerator().prime_divisors():
                s.add(p)
        return s

    @cached_method
    def _prime_range(self, t, N):
        r"""
        Compute ranges of primes up to `N` sorted into congruence classes.

        This excludes tame primes, wild primes, and primes which are too small for the
        amortized computation.

        INPUT:

        - ``t`` -- a rational number
        - ``N`` -- a positive integer, the upper bound on primes

        OUTPUT:

        A dictionary of dictionaries, with outer keys given by denominators of break points,
        inner keys given by invertible residue classes modulo the denominator, and values the
        list of good primes up to N in that residue class.

        Primes are good if the are not tame, not wild, and larger than `d(d-1)` for the largest
        denominator d of any break point.

        EXAMPLES::

            sage: from amortizedHGM import AmortizingHypergeometricData
            sage: H = AmortizingHypergeometricData(cyclotomic=([5,4], [7]))
            sage: H._prime_range(t=52/5, N=100)
            {1: {0: [43, 53, 59, 61, 67, 71, 73, 79, 83, 89, 97]},
             4: {1: [53, 61, 73, 89, 97], 3: [43, 59, 67, 71, 79, 83]},
             5: {1: [61, 71], 2: [67, 97], 3: [43, 53, 73, 83], 4: [59, 79, 89]},
             7: {1: [43, 71], 2: [79], 3: [59, 73], 4: [53, 67], 5: [61, 89], 6: [83, 97]}}
        """
        ds = set([elt.denominator() for elt in self.starts])
        ds.add(1)
        s = set(self.wild_primes())
        # Exclude other small primes to avoid edge cases.
        d = max(i.denominator() for i in self._alpha + self._beta)
        t = QQ(t)
        m = t.numerator()*t.denominator()*(t-1).numerator()
        lower_bound = max(self.e+1, d*(d-1)+1)
        return prime_range_by_residues(lower_bound, N, ds, m, s)

    @lazy_attribute
    def _starts_to_rationals(self):
        """
        OUTPUT:

        A dictionary
            a/b -> {k -> l/b}
        where a/b is a start of an interval and
            floor(a/b*(p - 1)) = l/b mod p,
        for all p mod b = k and gcd(p, b) = 1

        EXAMPLES::

            sage: from amortizedHGM import AmortizingHypergeometricData
            sage: H = AmortizingHypergeometricData(cyclotomic=([5,4], [7]))
            sage: D = H._starts_to_rationals; D
            {0: {0: 0},
             1/7: {1: -1/7, 2: -2/7, 3: -3/7, 4: -4/7, 5: -5/7, 6: -6/7},
             1/5: {1: -1/5, 2: -2/5, 3: -3/5, 4: -4/5},
             1/4: {1: -1/4, 3: -3/4},
             2/7: {1: -2/7, 2: -4/7, 3: -6/7, 4: -8/7, 5: -3/7, 6: -5/7},
             2/5: {1: -2/5, 2: -4/5, 3: -6/5, 4: -3/5},
             3/7: {1: -3/7, 2: -6/7, 3: -9/7, 4: -5/7, 5: -8/7, 6: -4/7},
             4/7: {1: -4/7, 2: -8/7, 3: -5/7, 4: -9/7, 5: -6/7, 6: -10/7},
             3/5: {1: -3/5, 2: -6/5, 3: -4/5, 4: -7/5},
             5/7: {1: -5/7, 2: -10/7, 3: -8/7, 4: -6/7, 5: -11/7, 6: -9/7},
             3/4: {1: -3/4, 3: -5/4},
             4/5: {1: -4/5, 2: -8/5, 3: -7/5, 4: -6/5},
             6/7: {1: -6/7, 2: -12/7, 3: -11/7, 4: -10/7, 5: -9/7, 6: -8/7},
             1: {0: 0}}
             sage: all(floor(gam * (p-1)) % p == D[gam][p % gam.denominator()] % p for gam in D for p in prime_range(20) if gam != 1 and gam.denominator() % p != 0)
             True
        """
        answer = {}
        for start in self.breaks:
            a, b = start.numerator(), start.denominator()
            resab = {}
            if b == 1: # start = 0
                resab[0] = QQ(0)
            for pclass in range(1, b):
                if b.gcd(pclass) == 1:
                    v = (a*(pclass - 1)) % b
                    resab[pclass] = (-a-v)/b
            answer[start] = resab
        return answer

    @cached_method
    def _numden_factors(self, start, pclass):
        r"""
        Compute the constants of the linear factors contributing to the accumulating product.

        INPUT:

        - ``start`` -- a break point: a rational number a/b between 0 and 1 with appropriate denominator
        - ``pclass`` -- an integer between 0 and `b-1` that is relatively prime to `b`

        OUTPUT:

        A dictionary of the form ``{t: (i, j)}`` where ``t`` is the constant term of a
        linear factor, ``i`` is its multiplicity (positive or negative), and ``j`` is 1 if this factor
        arises from ``start`` and 0 otherwise.

        EXAMPLES::

            sage: from amortizedHGM import AmortizingHypergeometricData
            sage: H = AmortizingHypergeometricData(cyclotomic=([5,4], [7]))
            sage: H._numden_factors(2/7, 3)
            {12/35: (1, 0),
             11/28: (1, 0),
             -16/35: (1, 0),
             -9/35: (1, 0),
             -3/28: (1, 0),
             -2/35: (1, 0),
             2/7: (-1, 0),
             3/7: (-1, 1),
             -3/7: (-1, 0),
             -2/7: (-1, 0),
             -1/7: (-1, 0),
             0: (-1, 0)}
        """
        # First count frequencies.
        freq = {}
        for a in self.alpha():
            freq[a] = freq.get(a, 0) + 1
        for b in self.beta():
            freq[b] = freq.get(b, 0) - 1
        # We shift the term corresponding to a or b by 1 because we're taking
        # the fractional part of a negative number when less than start.
        # We also need to separately indicate any values equal to start.
        shift = self._starts_to_rationals[start][pclass]
        flgl = {QQ(i + shift + (1 if i <= start else 0)): (ZZ(j), ZZ(1) if i == start else ZZ(0))
                for i,j in freq.items()}
        return flgl

    @cached_method
    def gamma_denoms(self):
        r"""
        Return the denominators of pairwise differences between elements of alpha+beta.

        OUTPUT:

        The set of denominators of rational numbers of the form ``gamma0 - gamma1``,
        each an element of ``alpha`` or ``beta``.

        EXAMPLES::

            sage: from amortizedHGM import AmortizingHypergeometricData
            sage: H = AmortizingHypergeometricData(cyclotomic=([5,4], [7]))
            sage: H.alpha_beta()
            ([1/5, 1/4, 2/5, 3/5, 3/4, 4/5], [1/7, 2/7, 3/7, 4/7, 5/7, 6/7])
            sage: H.gamma_denoms()
            {1, 2, 4, 5, 7, 20, 28, 35}
        """
        dens = set([1])
        for (start, _) in self.truncated_starts_ends():
            d = start.denominator()
            for pclass in range(d):
                if d.gcd(pclass) == 1:
                    # r = start.numerator()*(pclass-1) % d
                    for i in self._numden_factors(start, pclass):
                        dens.add(i.denominator())
        return dens

    def verify_summand(self, p, t, m, ei):
        r"""
        Compute a summand of the hypergeometric trace formula for debugging.

        INPUT:

        - ``p`` -- a prime that is not tame or wild
        - ``t`` -- a rational number
        - ``m`` -- an integer between 0 and p-2
        - ``ei`` -- a positive integer, the precision

        OUTPUT:

        The summand corresponding to m in the formula for ``H_p(alpha, beta | t) mod p^ei``.

        EXAMPLES::

            sage: from amortizedHGM import AmortizingHypergeometricData
            sage: H = AmortizingHypergeometricData(cyclotomic=([5,4], [7]))
            sage: H.verify_summand(97, 52/5, 58, 2)
            2968
        """
        F = Qp(p)
        R = IntegerModRing(p**ei)
        tmult = power_mod(t, p**(ei-1), p**ei)
        return (R(tmult)**m *
            prod(R(F(frac(i+m/(1-p))).gamma()) for i in self._alpha) /
            prod(R(F(frac(i)).gamma()) for i in self._alpha) /
            prod(R(F(frac(i+m/(1-p))).gamma()) for i in self._beta) *
            prod(R(F(frac(i)).gamma()) for i in self._beta))

    def precompute_gammas(self, N, chained=False):
        r"""
        Precompute series expansion of p-adic Gamma needed for hypergeometric traces.

        The result is cached in self.gammas_cache.  Note that calling this function
        is not required before computing displacements, but it is included in order
        to separate the time used for precomputation from the time used for later steps.

        INPUT:

        - ``N`` -- a positive integer, the upper bound on the primes
        - ``chained`` -- a boolean, only used to disable the computation in the case that e=1 and chained is true (when an older algorithm is used)

        EXAMPLES::

            sage: from amortizedHGM import AmortizingHypergeometricData
            sage: H = AmortizingHypergeometricData(cyclotomic=([5], [2,2,2,2]))
            sage: H.precompute_gammas(100)
            sage: H.gammas_cache.expansion((9, 28, 89))
            (1928, -1, [-16, 1602])
        """
        e = self.e
        if e == 1 and chained:
            return None
        self.gammas_cache.increase_N(N)
        for b in self.gamma_denoms():
            self.gammas_cache._set_expansion_at_offset(b)

    @cached_method
    def displacements(self, N, start, pclass):
        r"""
        Precompute p-adic displacements using Gamma values.

        These represent the value of P_{m_i} and P_{m_i+k} for k>0, assuming z=1.

        INPUT:

        - ``N`` -- a positive integer, the upper bound on the primes computed
        - ``start`` -- a gamma value `a/b` (one of the alpha or betas), representing the start of the interval
        - ``pclass`` -- an integer between 0 and b-1 that is relatively prime to b

        OUTPUT:

        If this interval contributes nothing (because the base valuation is larger than e),
        return ``None``.  Otherwise, a dictionary indexed by primes congruent to ``pclass``
        modulo the denominator of ``start``, with value a pair representing 
        `P_{m_i}` and `P_{m_i+1}`.

        EXAMPLES::

            sage: from amortizedHGM import AmortizingHypergeometricData
            sage: H = AmortizingHypergeometricData(cyclotomic=([5], [2,2,2,2]))
            sage: H.displacements(50, 1/2, 1, 1)
            {23: 23*k1 + 206,
             29: 638*k1 + 316,
             31: 341*k1 + 615,
             37: 1258*k1 + 1288,
             41: 902*k1 + 1193,
             43: 1548*k1 + 1056,
             47: 329*k1 + 722}
            sage: H.displacements(50, 3/5, 2, 0)
            {37: 624, 47: 106}
        """
        e = self.e
        _, ps1 = self.break_mults_by_pclass(start, pclass)
        _, ps = self.interval_mults[start]
        if start == 0: 
            # Need initial value modulo p**e for normalization.
            # In the balanced case, we only need it modulo p.
            ps1 = min(e-1, ps1)
        if ps1 >= e and ps >= e:
            return None

        # Precompute the effect of integer shifts away from (0,1].
        flgl = {}
        tmp = [QQ(1), QQ(1)]
        R1 = QQ['x1']
        x1 = R1.gen()
        tmp2 = [R1(0), R1(0)]
        for i0, j0 in self._numden_factors(start, pclass).items():
            i,j = i0[0], j0[0]
            flgl[(i+1-i.ceil()).as_integer_ratio()] = j
            for index in range(2):
                i = i0 + (1 if index else -j0[1])
                if i < 0:
                    tmp[index] /= (-i)**j
                    tmp2[index] += j*sum((-x1/i)**k/k for k in range(1,e))
                elif i > 1:
                    tmp[index] *= (1-i)**j
                    tmp2[index] -= j*sum((-x1/(i-1))**k/k for k in range(1,e))
                elif i == 0:
                    tmp[index] *= (-QQ(1))**j
        tmp2 = [tuple(t[i].as_integer_ratio() for i in range(e)) for t in tmp2]

        gammas = self.gammas_cache
        ei1 = e-ps1
        ei = e-ps
        eimax = max(ei1, ei)
        gammasum = None if eimax==1 else [0 for i in range(eimax)]
        l0 = (gammas, gammas.cache, gammas.e, flgl, gammasum)
        
        d = start.denominator()
        r = start.numerator()*(pclass-1) % d
        R1 = ZZ['k1'] # k1 stands for k-r/d
        inter_polys = interpolation_polys(ei, R1.gen())
        tmp = tuple(t.as_integer_ratio() for t in tmp)
        l = None if max(ei1, ei) <= 1 else (tmp2, r, d, 
            1 if ei1 < 1 else factorial(ZZ(ei1-1)), 
            1 if ei<1 else factorial(ZZ(ei-1))**3, inter_polys, R1.gen())

        ans = {p: gammas_to_displacements(p, ei1, ei,
               *gamma_expansion_product(l0, p, eimax), tmp, l)
               for p in self._prime_range(ZZ(-1), N)[d][pclass]} #inner loop
        # If start==0, we need to extract a normalization factor.
        if start == 0:
            if ei1 == e:
                self.zero_offsets[N] = {p: i[0] for p, i in ans.items()}
            else:
                self.zero_offsets[N] = {p: i[0]*multiplicative_lift(i[0], p, e, p_over_1_minus_p(p, e))%p**e for p, i in ans.items()}
        return ans

    def amortized_padic_H_values_ferry(self, t, start, pclass):
        r"""
        Compute the matrix T_i(p) mod p. This is only used when e=1.

        INPUT:

        - ``t`` -- a rational number, the parameter of the hypergeometric motive
        - ``start`` -- the left endpoint of an interval, `a/b` (one of the alpha or betas)
        - ``pclass`` -- an integer `c` between 0 and `b`, relatively prime to `b`

        OUTPUT:

        The matrix T_i(p) from (5.22) of [CKR20], rescaled to be integral.

        EXAMPLES::

            sage: from amortizedHGM import AmortizingHypergeometricData
            sage: H = AmortizingHypergeometricData(cyclotomic=([5,4], [7]))
            sage: H.amortized_padic_H_values_ferry(1, 3/5, 4)
            [  43776       0]
            [ -43776 1529437]
        """
        y1, ps1 = self.break_mults_by_pclass(start, pclass)
        y1 *= 0**ps1
        multiplier = lambda x: -x if x else ZZ(-1)
        flgl = self._numden_factors(start, pclass)
        feq_seed = t * prod(multiplier(i-k)**j[0] for i,j in flgl.items() for k in range(j[1]+1))
        feq_seed_num, feq_seed_den = feq_seed.as_integer_ratio()
        return matrix(ZZ, 2, 2, [feq_seed_den, 0, feq_seed_den*y1, feq_seed_num])

    def amortized_padic_H_values_matrix(self, t, N, ei, y, start, end, pclass,
                                        V=None, ans=None, chained=False):
        r"""
        Calls the rforest library to compute an amortized matrix product
        used for computing a part of the trace formula.

        INPUT:

        - ``t`` -- a rational number, the parameter of the hypergeometric motive.
        - ``N`` -- the upper bound on primes
        - ``ei`` -- the precision for this interval, which may be less than the
          overall precision `e` for this hypergeometric data
        - ``y`` -- a sign (0, 1 or -1), used to scale off-diagonal matrix entries and
          coming from `interval_mults`.  It is `\bar{\sigma}_i` in [CKR23].
        - ``start`` -- a rational number `a/b`, the left endpoint of the interval
        - ``end`` -- a rational number, the right endpoint of the interval
        - ``pclass`` -- an integer between 0 and `b`, coprime to `b`,
          specifying the congruence class of primes to be summed
        - ``V`` -- if specified, each product is premultiplied by V
          (ignored if ``chained`` is False).
        - ``ans`` -- (optional) a dictionary, indexed by primes `p`.  If specified,
          it will be updated with the results instead of returning them.
        - ``chained`` -- If True, use the chained algorithm described in [CKR20].
          Otherwise, some rows and columns are removed from the output.

        OUTPUT:

        If ``ans`` is not provided, returns the output of a call to ``remainder_forest``,
        which will be a dictionary keyed by primes with `e_i+1` by `e_i` matrix values

        EXAMPLES::

            sage: from amortizedHGM import AmortizingHypergeometricData
            sage: H = AmortizingHypergeometricData(cyclotomic=([5], [2,2,2,2]))
            sage: ei = 2
            sage: N = 1000
            sage: t = 381/117
            sage: start, end = 1/2, 3/5
            sage: vectors = H.amortized_padic_H_values_matrix(t, N, ei, 1, start, end, 1)
            sage: len(vectors)
            159
            sage: vectors[997]
            [878914      0]
            [157867      0]
            [500805 119104]
        """
        d = start.denominator()
        r = start.numerator()*(pclass-1) % d
        flgl = self._numden_factors(start, pclass)

        RQ = QQ['k']
        k = RQ.gen()
        K = RQ.fraction_field()

        M = matrix(K, 2*ei, 2*ei)
        # Top left quadrant of M is a scalar matrix.
        for i in range(ei):
            M[i,i] = 1
        # Bottom left quadrant of M represents the substitution on x.
        for i in range(ei):
            M[ei+i,i] = y*(k-r/d)**(ei-1-i)
        # Bottom right quadrant of M represents the accumulating product.
        R1 = K['x']
        x = R1.gen()
        E1 = t*prod((i+k+x)**j[0] for i,j in flgl.items() if j[0] > 0)
        E2 = prod((i+k+x)**-j[0] for i,j in flgl.items() if j[0] < 0)
        E = E1.multiplication_trunc(E2.inverse_series_trunc(ei), ei)
        for i in range(ei):
            for j in range(i+1):
                M[ei+i, ei+j] = E[i-j]

        # Clear polynomial denominators.
        M = M*lcm(M[i,j].denominator() for i in range(2*ei) for j in range(2*ei))
        M = M.change_ring(RQ)
        # Clear integer denominators.
        M = M*lcm(M[i,j].denominator() for i in range(2*ei) for j in range(2*ei))
        RZ = ZZ['k']
        M = M.change_ring(RZ)
        # Remove content from M.
        den = gcd(M[i,j] for i in range(2*ei) for j in range(2*ei))
        M = M.apply_map(lambda x,den=den: x//den)

        # Prepend a matrix V to pick out the relevant rows of the product.
        # This saves a lot of overhead in the remainder forest calculation.
        if not chained:
            V = matrix(ZZ, ei+1, 2*ei)
            for i in range(1,ei+2):
                V[-i,-i] = 1

        # Compute the amortized matrix product.
        # We use cutoff to pick out the relevant columns of the product.
        indices = self._prime_range(t, N)[d][pclass]
        return remainder_forest(M,
                         lambda p, e=ei: p**ei,
                         mbound_dict_c(indices, start, end),
                         kbase=1, V=V,
                         indices=indices, ans=ans, projective=True,
                         cutoff=None if chained else ei)

    def amortized_padic_H_values_step(self, vectors, t, N, start, pclass, multlifts, debug=False):
        r"""
        Adds terms to the trace formula sum corresponding to break points, where
        the functional equation used in the interior of the intervals does not apply.

        INPUT:

        - ``vectors`` -- a dictionary, indexed by primes `p`
        - ``t`` -- a rational number, the parameter for the hypergeometric motive
        - ``N`` -- the upper bound on primes
        - ``start`` -- a rational number `a/b`, the left endpoint of an interval
          (ie one of the alpha or beta)
        - ``pclass`` -- an integer between 0 and `b`, relatively prime to `b`,
          specifying which primes should be updated
        - ``multlifts`` -- A dictionary whose entry at `p` is a series in `k-1`
          computing the multiplicative lift of `t^{k-1}` modulo `p^e` (only used for `e>1`)
        - ``debug`` -- whether to perform debugging checks

        OUTPUT:

        None, but updates `vectors` via
            vectors[p] += P'_{m_i},
        where m_i = floor(p*start), for primes `p` in the residue class
        `pclass` modulo the denominator of `start`.

        EXAMPLES::

            sage: from amortizedHGM import AmortizingHypergeometricData
            sage: from amortizedHGM.hgm_misc import multiplicative_lift
            sage: from collections import defaultdict
            sage: H = AmortizingHypergeometricData(cyclotomic=([5], [2,2,2,2]))
            sage: e = H.e; e
            2
            sage: N = 1000
            sage: t = 381/117
            sage: start = 3/5
            sage: P.<k1> = ZZ[]
            sage: vectors = defaultdict(ZZ)
            sage: multlifts = {p: multiplicative_lift(t, p, e, k1) for p in H._prime_range(t, N)[1][0]}
            sage: H.amortized_padic_H_values_step(vectors, t, N, start, 1, multlifts)
            sage: len(vectors)
            39
            sage: vectors[751]
            163263
        """
        e = self.e
        y1, ps1 = self.break_mults_by_pclass(start, pclass)
        if ps1 >= e:
            return
        ei1 = e - ps1

        # Retrieve precomputation results.
        displacements = self.displacements(N, start, pclass)

        d = start.denominator()

        def debug_check():
            print("checking step", start, p, mi, ps1)
            assert tmp == y1*self.verify_summand(p, t, mi, ei1)*self.zero_offsets[N][p]

        if ei1 == 1: # Abbreviated version of the general case.
            for p in self._prime_range(t, N)[d][pclass]:
                mi = (start*(p-1)).floor()
                tpow = (t%p).powermod(mi, p) # faster than power_mod(t, mi, p)
                tmp = y1*(tpow*displacements[p][0]%p)
                if debug:
                    debug_check()
                if ps1:
                    tmp *= p if ps1==1 else p**ps1
                vectors[p] += tmp
        else:
            for p in self._prime_range(t, N)[d][pclass]:
                mi = (start*(p-1)).floor()
                pe = p**ei1
                tpow = (t%pe).powermod(mi, pe) * multlifts[p](mi*p_over_1_minus_p(p, e))
                tmp = y1*(tpow*displacements[p][0]%pe)
                if debug:
                    debug_check()
                if ps1:
                    tmp *= p if ps1==1 else p**ps1
                vectors[p] += tmp

    def amortized_padic_H_values_interval(self, vectors, t, N, start, end, pclass, multlifts, debug=False):
        r"""
        Uses an amortized matrix product to compute a piece of the trace formula
        corresponding to an interval between two break points, simultaneously for
        all primes in a given congruence class.

        INPUT:

        - ``vectors`` -- a dictionary, indexed by primes `p`
        - ``t`` -- a rational number, the parameter for the hypergeometric motive
        - ``N`` -- the upper bound on primes
        - ``start`` -- a rational number `a/b`, the left endpoint of an interval
          (ie one of the alpha or beta)
        - ``end`` -- the right endpoint of an interval
        - ``pclass`` -- an integer between 0 and `b`, relatively prime to `b`,
          specifying which primes should be updated
        - ``multlifts`` -- A dictionary whose entry at `p` is a series in `k-1`
          computing the multiplicative lift of `t^{k-1}` modulo `p^e` (only used for `e>1`)
        - ``debug`` -- whether to perform debugging checks

        OUTPUT:

        None, but updates `vectors` via
           vectors[p] += sum_{m = floor(start*p)+1}^{floor(end*p)-1} P'_m
        where start = gamma_i, end = gamma_{i+1} and we consider primes in the residue class
        `pclass` modulo the denominator of `start`.

        EXAMPLES::

            sage: from amortizedHGM import AmortizingHypergeometricData
            sage: from amortizedHGM.hgm_misc import multiplicative_lift
            sage: from collections import defaultdict
            sage: H = AmortizingHypergeometricData(cyclotomic=([5], [2,2,2,2]))
            sage: e = H.e; e
            2
            sage: N = 1000
            sage: t = 381/117
            sage: start = 1/2
            sage: end = 3/5
            sage: P.<k1> = ZZ[]
            sage: vectors = defaultdict(ZZ)
            sage: multlifts = {p: multiplicative_lift(t, p, e, k1) for p in H._prime_range(t, N)[1][0]}
            sage: H.amortized_padic_H_values_interval(vectors, t, N, start, end, 1, multlifts)
            sage: len(vectors)
            159
            sage: vectors[997]
            20959
        """
        # Abort if this summand does not contribute modulo p**e; otherwise, determine the working precision.
        e = self.e
        y, ps = self.interval_mults[start]
        if ps >= e:
            return
        ei = e-ps

        d = start.denominator()
        r = start.numerator()*(pclass-1) % d

        # Retrieve precomputed values.
        displacements = self.displacements(N, start, pclass)

        # Compute the amortized matrix product.
        ans = self.amortized_padic_H_values_matrix(t, N, ei, y, start, end, pclass)

        def debug_check():
            # Verify that the sum, including the sign, is being computed correctly.
            mi1 = (end*(p-1)).floor()
            print("checking sum", start, p, mi+1, mi1, ps)
            assert tmp2 == y*sum(self.verify_summand(p, t, m, ei) for m in range(mi+1,mi1))*self.zero_offsets[N][p]

        if ei == 1: # Abbreviated version of the general case.
            for p, tmp in ans.items(): #inner loop
                w = displacements[p][1]
                mi = (start*(p-1)).floor()
                tpow = (t%p).powermod(mi+1, p) # faster than power_mod(t, mi, p)
                tmp2 = moddiv_int(tpow*w*tmp[-1,0], tmp[0,-1], p)
                if debug:
                    debug_check()
                if ps:
                    tmp2 *= p if ps==1 else p**ps
                vectors[p] += tmp2
        else:
            for p, tmp in ans.items(): #inner loop
                p_minus_1 = p-1
                w0, w = displacements[p][1]
                mi = (start*p_minus_1).floor()
                pe = p**ei
                pe1 = p_over_1_minus_p(p, ei)

                # Compute the c_{i,h}(p) by combining precomputed values with [z]^{mi+1}.
                arg = mi*pe1 if not r else p*(moddiv_int(d*mi+r, d, p) if ei==2 else moddiv_int(d*mi+r, -d*p_minus_1, p**(ei-1)))
                tpow = w0 * (t%pe).powermod(mi+1, pe) * multlifts[p](arg)
                w = w.multiplication_trunc(multlifts[p], ei)

                # Compute the sum using a matrix multiplication implemented directly in Cython.
                tmp2 = moddiv_int(tpow*hgm_matmult(w, tmp, pe1, ei), tmp[0,-1], pe)

                if debug:
                    debug_check()

                # Include the variable power of p and accumulate the result.
                if ps:
                    tmp2 *= p if ps==1 else p**ps
                vectors[p] += tmp2

    def amortized_padic_H_values(self, t, N, chained=None, debug=False):
        """
        Return the `p`-adic trace of Frobenius for (sufficiently large) primes up to `N`
        using the algorithms described in [CKR20] and [CKR23].

        The precision `e` is determined at creation for the ``AmortizingHypergeometricData``.

        INPUT:

        - ``t`` -- a rational number, the parameter of the hypergeometric motive
        - ``N`` -- a positive integer, an upper bound on the primes computed
        - ``chained`` -- a boolean, whether to use the chained algorithm from [CKR20]
          in the `e=1` case (default).  Ignored for `e>1`.
        - ``debug`` -- whether to perform debuggin checks

        OUTPUT:

        - a dictionary with inputs `p` and outputs the p-adic H value at `t` mod `p^e`.

        EXAMPLES::

            sage: from amortizedHGM import AmortizingHypergeometricData
            sage: H = AmortizingHypergeometricData(cyclotomic=([5], [2,2,2,2]))
            sage: N = 1000
            sage: t = 381/117
            sage: traces = H.amortized_padic_H_values(t, N)
            sage: min(traces) # small primes are skipped
            23
            sage: traces[23] == H.padic_H_value(23, 1, t)
            True

        TESTS:

        Check that the cache is properly extended after enlarging `N`::

            sage: from amortizedHGM import AmortizingHypergeometricData
            sage: H = AmortizingHypergeometricData(cyclotomic=([5], [1,1,1,1]))
            sage: traces = H.amortized_padic_H_values(2, 2**13)
            sage: traces2 = H.amortized_padic_H_values(2, 2**14)
            sage: traces[4099] == traces2[4099]
            True
        """
        if self.swap is not None:
            return self.swap.amortized_padic_H_values(1/t, N, chained, debug)
        e = self.e
        if e > 1: # Chained products only available for e=1.
            chained = False
        elif chained is None: # For e=1, default to chained products.
            chained = True

        # Compute the series expansions of ([t]/t)^k1.
        if e == 1:
            multlifts = None
        else:
            P = ZZ['k1']
            k1 = P.gen()
            multlifts = {p: multiplicative_lift(t, p, e, k1) for p in self._prime_range(t, N)[1][0]}

            if debug:
                for p in multlifts:
                    pe = p**e
                    pe1 = p_over_1_minus_p(p, e) # reduces to p/(1-p) mod pe
                    assert power_mod(t*multlifts[p](pe1),pe-1,pe) == 1
                    assert multlifts[p](pe1)%p == 1

        if chained:
            tmp = identity_matrix(2)
        else:
            # Precompute Gamma values and zero offsets.
            self.gammas_cache.increase_N(N)
            self.displacements(N, ZZ(0), ZZ(0))
            tmp = ZZ(0)
        vectors = {p: tmp for p in self._prime_range(t, N)[1][0]}
        for start, end in self.truncated_starts_ends():
            d = start.denominator()
            for pclass in range(d):
                if d.gcd(pclass) == 1:
                    if chained: # Forces e==1
                        # Construct the matrix T_i.
                        Ti = self.amortized_padic_H_values_ferry(t, start, pclass)
                        # Update vectors by multiplying by T_i*S_i(p).
                        y, ps = self.interval_mults[start]
                        self.amortized_padic_H_values_matrix(t, N, 1, 0 if ps else y, start, end, pclass, V=Ti, ans=vectors, chained=True)
                    else:
                        # Update vectors with P'_{m_i}.
                        self.amortized_padic_H_values_step(vectors, t, N, start, pclass, multlifts, debug)
                        # Update vectors with P'_{m_i+1}, ..., P'_{m_{i+1}}.
                        self.amortized_padic_H_values_interval(vectors, t, N, start, end, pclass, multlifts, debug)

        # Extract results.
        if chained: # Forces e==1
            return {p: moddiv_int(mat[1,0], mat[0,0], p) for p, mat in vectors.items()}
        zero_offsets = self.zero_offsets[N]
        return {p: moddiv_int(tmp, (1-p)*zero_offsets[p], p**e) for p, tmp in vectors.items()}

   def check_functional_equation(self, t, N, bad_factors=None, chained=None, verbose=False):
        r"""
        This is experimental!

        Run Magma's CheckFunctionalEquation on a hypergeometric L-series.

        We use the amortized method to produce Frobenius traces at good primes;
        Sage's internal function to compute Frobenius traces at powers of good primes;
        and Magma's internal functions for tame conductor exponents, tame Euler factors,
        and the sign. Wild conductor exponents and Euler factors default to guesses provided
        by Magma, but can be overridden by specifying pairs in bad_factors.
        """
        # Create Magma hypergeometric data.
        Hmagma = magma.HypergeometricData(self.alpha_beta())
        if verbose:
            print("Created Magma hypergeometric data")

        wild_primes = set(self.wild_primes())

        # Collect prime Frobenius traces.
        prime_traces = self.amortized_padic_H_values(t, N, chained=chained)
        if verbose:
            print("Computed prime Frobenius traces")

        # Collect prime power Frobenius traces.
        m = QQ(t).numerator()*QQ(t).denominator()*QQ(t-1).numerator()
        n = self.degree()
        tmp = []
        for q in range(N):
            p, f = ZZ(q).is_prime_power(get_data=True)
            if f > 1 and f <= n and p not in wild_primes and m%p:
                tmp.append((q,p,f))
        prime_power_traces = {q: self.padic_H_value(p=p,f=f,t=t) for (q,p,f) in tmp}
        if verbose:
            print("Computed prime power Frobenius traces")

        # Compile Euler factors at good primes.
        P = PowerSeriesRing(QQ, name='T')
        T = P.gen()
        euler_factors = {}
        for p in prime_traces:
            mp = min(ceil(log(N,p)), n)
            l = prime_traces[p]*T + sum(prime_power_traces[p**f]*T**f/f for f in range(2, mp))
            l = l + O(T**mp)
            euler_factors[p] = exp(-l).polynomial()
        if verbose:
            print("Computed good Euler factors")

        # Need to compile guesses for wild conductors and Euler factors.
        # Magma will fill in the tame ones from a built-in formula.

        bad_euler_factors = bad_factors if bad_factors else {}

        # Write Euler factors to a temporary file to be read in my Magma.
        with NamedTemporaryFile(delete_on_close=False) as f:
            f.write("P<T> := PolynomialRing(Integers());\n");
            f.write("EF := [")
            comma = False
            for p,b in euler_factors.items():
                if comma:
                    f.write(",")
                comma = True
                f.write("<{},{},{}>".format(p,0,b))
            for p,b in bad_euler_factors.items():
                f.write(",<{},{},{}>".format(p,b[0],b[1]))
            f.write("];")
            f.close()
            if verbose:
                print("Wrote good Euler factors to file")

            # Use Magma to read the temporary file.
            magma.load(fp.name)
        euler_factors_magma = magma("EF")
        if verbose:
            print("Loaded good Euler factors into Magma")

        # Create the L-series in Magma.
        LSmagma = Hmagma.LSeries(1/t, BadPrimes=euler_factors_magma)
        if verbose:
            print("Created L-series in Magma")

        # Ask Magma to check the functional equation.
        return LSmagma.CFENew()

    def compare(
            self,
            log2N,
            t,
            log2N_start=12,
            chained=None,
            log2N_sage=0,
            log2N_magma=0,
            log2N_higher_powers_sage=0,
            log2N_higher_powers_magma=0,
            extra_cache=True,
            verbose=True,
            debug=False):
        r"""
        INPUT:

        - ``log2N`` -- a positive integer, at least 12.  Computes traces for
          log_2(N) from `log2N_start` up to this bound.
        - ``t`` -- a rational number, the parameter for the hypergeometric motive
        - ``chained`` -- boolean, whether to use the algorithm from [CKR20], rather than the
          newer algorithm from [CKR23].  Defaults to True for e=1 and False otherwise.
        - ``log2N_sage`` -- upper bound log_2(N) where we compare against Sage's implementation of the trace formula
        - ``log2N_magma`` -- upper bound log_2(N) where we compare against Magma's implementation of the trace formula
        - ``log2N_higher_powers_sage`` -- whether to time the computation of prime powers up to N
          using Sage
        - ``log2N_higher_powers_magma`` -- whether to time the computation of prime powers up to N
          using Magma
        - ``extra_cache`` -- whether to time the computation of the displacements from the
          stored p-adic gamma values

        EXAMPLES::

            sage: H = AmortizingHypergeometricData(cyclotomic=([4,4,2,2], [3,3,3]))
            sage: H.compare(14, 1337, vssage=False) #random
            2^12
            Amortized Gamma: 0.04 s
            Additional precomputation: 0.02 s
            Amortized HG: 0.04 s

            2^13
            Amortized Gamma: 0.09 s
            Additional precomputation: 0.03 s
            Amortized HG: 0.04 s

            2^14
            Amortized Gamma: 0.08 s
            Additional precomputation: 0.04 s
            Amortized HG: 0.06 s

            {12: {'Amortized Gamma': 0.040715999999999974,
              'Additional precomputation': 0.015135999999999927,
              'Amortized HG': 0.043184},
             13: {'Amortized Gamma': 0.09205699999999983,
              'Additional precomputation': 0.025457000000000063,
              'Amortized HG': 0.03719500000000009},
             14: {'Amortized Gamma': 0.08010300000000004,
              'Additional precomputation': 0.04140199999999994,
              'Amortized HG': 0.05902000000000007}}
        """
        import resource
        def get_utime():
            return resource.getrusage(resource.RUSAGE_SELF).ru_utime


        def report(res, name, t):
            res[name] = t
            if verbose:
                print(f"{name}: {t:.2f} s")

        e = self.e

        res = {}
        for i in range(log2N_start, log2N + 1):
            res[i] = {}
            self.gammas_cache.clear_cache()
            self.displacements.clear_cache()
            self.zero_offsets = {}
            # Don't worry about clearing caches for basic things like
            # truncated_starts_ends, _start_to_rationals, _numden_factors, gamma_denoms
            if verbose:
                print("2^%s" % i)
            if e>1 or chained is False:
                start = get_utime()
                self.precompute_gammas(2**i, chained=False)
                report(res[i], "Amortized Gamma", get_utime() - start)
                if extra_cache:
                    start = get_utime()
                    for (s, _) in self.truncated_starts_ends():
                        d = s.denominator()
                        for pclass in range(d):
                            if gcd(d, pclass) == 1:
                                self.displacements(2**i, s, pclass)

                    report(res[i], "Additional precomputation", get_utime()-start)
            start = get_utime()
            foo = self.amortized_padic_H_values(t, 2**i, chained, debug=debug)
            report(res[i], "Amortized HG" if (e>1 or chained is False) else "Chained", get_utime() - start)
            self.gammas_cache.clear_cache()
            if i <= log2N_sage:
                start = get_utime()
                bar = {p: self.padic_H_value(p=p,f=1,t=t,prec=e) for p in foo}
                report(res[i], "Sage (p)", get_utime() - start)
                self._gauss_table = {}
                self.padic_H_value.clear_cache()
                assert all(foo[p] % p**e == bar[p] % p**e for p in foo if p in bar)
            if i <= log2N_magma:
                magma.quit()
                magma.eval('ps := %s;' % sorted(foo))
                magma.eval('H := HypergeometricData(%s, %s);' % self.alpha_beta())
                z = 1/t
                start_magma = magma.Cputime()
                magma.eval('foo := [HypergeometricTrace(H, %s, p) : p in ps];' % z)
                report(res[i], "Magma (p)", float(magma.Cputime(start_magma)))
                bar = dict((p, k) for p,k in zip(sorted(foo), eval(magma.eval('foo;'))))
                assert all(foo[p] % p**e == bar[p] % p**e for p in foo if p in bar)
            if i <= log2N_higher_powers_sage or i <= log2N_higher_powers_magma:
                s = set(self.wild_primes())
                m = QQ(t).numerator()*QQ(t).denominator()*QQ(t-1).numerator()
                foo2 = []
                n = self.degree()
                for q in range(2**i):
                    p, f = ZZ(q).is_prime_power(get_data=True)
                    if f > 1 and f <= n and p not in s and m%p:
                        foo2.append((q,p,f))
            if i <= log2N_higher_powers_sage:
                start = get_utime()
                bar2 = {q: self.padic_H_value(p=p,f=f,t=t,prec=e) for (q,p,f) in foo2}
                report(res[i], "Sage (q)", get_utime() - start)
                self._gauss_table = {}
                self.padic_H_value.clear_cache()
            if i <= log2N_higher_powers_magma:
                magma.quit()
                magma.eval('ps := %s;' % sorted([q for (q,p,f) in foo2]))
                magma.eval('H := HypergeometricData(%s, %s);' % self.alpha_beta())
                z = 1/t
                start_magma = magma.Cputime()
                magma.eval('foo2 := [HypergeometricTrace(H, %s, p) : p in ps];' % z)
                report(res[i], "Magma (q)", float(magma.Cputime(start_magma)))
                if i <= log2N_higher_powers_sage:
                    bar2 = dict((q, k) for q,k in zip(sorted(foo2), eval(magma.eval('foo2;'))))
                    assert all(foo2[q] == bar2[q]  for q in foo if q in bar2)
            print("")

        return res
<|MERGE_RESOLUTION|>--- conflicted
+++ resolved
@@ -1,9 +1,5 @@
-<<<<<<< HEAD
 from tmpfile import NamedTemporaryFile
-import array
-
-=======
->>>>>>> 8680f7e2
+
 from sage.arith.functions import lcm
 from sage.arith.misc import (
     GCD as gcd,
